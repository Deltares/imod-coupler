--- conflicted
+++ resolved
@@ -20,10 +20,7 @@
 netCDF4 = "*"
 loguru = "*"
 numpy = "<2.0"
-<<<<<<< HEAD
-=======
-imod = "<0.18.0"
->>>>>>> 640055d4
+imod = ">=0.18.0"
 pip = "*"
 pydantic = "2.*"
 pyinstaller = "*"
@@ -32,13 +29,6 @@
 tomli = "*"
 tomli-w = "*"
 xmipy = "*"
-filelock = "*"
-gdal = "3.9.1"
-geopandas = "*"
-pandamesh = "*"
-rasterio = "1.3.10"
-rioxarray = "*"
-xugrid = ">=0.11.0"
 
 #[pypi-dependencies]
 #ribasim = {git = "https://github.com/Deltares/Ribasim.git/#subdirectory=python/ribasim"}
@@ -49,12 +39,10 @@
 install-ribasim-testmodels = "pip install git+https://github.com/Deltares/Ribasim.git/#subdirectory=python/ribasim_testmodels"
 install-primod = "pip install --no-deps --editable pre-processing"
 install-metaswap-testmodels = "svn checkout https://repos.deltares.nl/repos/DSCTestbench/trunk/cases/e150_metaswap/f00_common/c00_common/LHM2016_v01vrz .imod_collector/e150_metaswap"
-install-imod = "pip install git+https://github.com/Deltares/imod-python.git"
 install-imod-collector = "python scripts/download_imod_collector.py"
 install-imod-collector-regression = "python scripts/download_imod_collector.py regression"
 generate-env-file = "python scripts/generate_env_file.py"
 install = { depends_on = [
-    "install-imod",
     "install-minimal",
     "install-ribasim-testmodels",
     "install-primod",
@@ -73,7 +61,7 @@
 build = "*"
 geopandas = "*"
 httpx = "*"
-imod = "<0.18.0"
+imod = ">=0.18.0"
 ipython = "*"
 jupyterlab = "*"
 mypy = "*"
