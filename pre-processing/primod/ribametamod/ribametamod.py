import copy
from dataclasses import asdict, dataclass, field
from pathlib import Path
from typing import Any

import geopandas as gpd
import imod
import numpy as np
import pandas as pd
import ribasim
import tomli_w
import xarray as xr
from imod.mf6 import Drainage, GroundwaterFlowModel, Modflow6Simulation, River
from imod.msw import GridData, MetaSwapModel, Sprinkling

from primod.mapping.node_svat_mapping import NodeSvatMapping
from primod.mapping.rch_svat_mapping import RechargeSvatMapping
from primod.mapping.wel_svat_mapping import WellSvatMapping


@dataclass
class DriverCoupling:
    """A dataclass representing one coupling scenario for the RibaMetaMod driver.

    Attributes
    ----------
    mf6_model : str
        The model of the driver.
    mf6_active_river_packages : list of str
        A list of active river packages.
    mf6_passive_river_packages : list of str
        A list of passive river packages.
    mf6_active_drainage_packages : list of str
        A list of active drainage packages.
    mf6_passive_drainage_packages : list of str
        A list of passive drainage packages.
    """

    mf6_model: str
    mf6_active_river_packages: list[str] = field(default_factory=list)
    mf6_passive_river_packages: list[str] = field(default_factory=list)
    mf6_active_drainage_packages: list[str] = field(default_factory=list)
    mf6_passive_drainage_packages: list[str] = field(default_factory=list)


class RibaMetaMod:
<<<<<<< HEAD
    """
    The RibaMetaMod class creates the necessary input files for coupling Ribasim to
    metaSWAP and MODFLOW 6.
=======
    """Couple Ribasim, MetaSWAP and MODFLOW 6.
>>>>>>> b901fcbd

    Parameters
    ----------
    ribasim_model : ribasim.model
        The Ribasim model that should be coupled.
    msw_model : MetaSwapModel
        The MetaSWAP model that should be coupled.
    mf6_simulation : Modflow6Simulation
        The Modflow6 simulation that should be coupled.
    coupling_list: list of DriverCoupling
        One entry per MODFLOW 6 model that should be coupled
    """

    _toml_name = "imod_coupler.toml"
    _ribasim_model_dir = "ribasim"
    _modflow6_model_dir = "modflow6"
    _metaswap_model_dir = "metaswap"

    def __init__(
        self,
<<<<<<< HEAD
        ribasim_model: "ribasim.Model",
        msw_model: MetaSwapModel,
=======
        ribasim_model: ribasim.Model,
>>>>>>> b901fcbd
        mf6_simulation: Modflow6Simulation,
        coupling_list: list[DriverCoupling],
        basin_definition: gpd.GeoDataFrame,
        mf6_rch_pkgkey: str,
        mf6_wel_pkgkey: str | None = None,
    ):
        self.ribasim_model = ribasim_model
        self.mf6_simulation = mf6_simulation
        self.msw_model = msw_model
        self.coupling_list = coupling_list
        self.mf6_rch_pkgkey = mf6_rch_pkgkey
        self.mf6_wel_pkgkey = mf6_wel_pkgkey
        self.is_sprinkling = self._check_coupler_and_sprinkling()

        if "node_id" not in basin_definition.columns:
            raise ValueError('Basin definition must contain "node_id" column')
        self.basin_definition = basin_definition

    def _check_coupler_and_sprinkling(self) -> bool:
        mf6_rch_pkgkey = self.mf6_rch_pkgkey
        mf6_wel_pkgkey = self.mf6_wel_pkgkey

        gwf_names = self._get_gwf_modelnames()

        # Assume only one groundwater flow model
        # FUTURE: Support multiple groundwater flow models.
        gwf_model = self.mf6_simulation[gwf_names[0]]

        if mf6_rch_pkgkey not in gwf_model.keys():
            raise ValueError(
                f"No package named {mf6_rch_pkgkey} detected in Modflow 6 model. "
                "iMOD_coupler requires a Recharge package."
            )

        sprinkling_key = self.msw_model._get_pkg_key(Sprinkling, optional_package=True)

        sprinkling_in_msw = sprinkling_key is not None
        sprinkling_in_mf6 = mf6_wel_pkgkey in gwf_model.keys()

        if sprinkling_in_msw and not sprinkling_in_mf6:
            raise ValueError(
                f"No package named {mf6_wel_pkgkey} found in Modflow 6 model, "
                "but Sprinkling package found in MetaSWAP. "
                "iMOD Coupler requires a Well Package "
                "to couple wells."
            )
        elif not sprinkling_in_msw and sprinkling_in_mf6:
            raise ValueError(
                f"Modflow 6 Well package {mf6_wel_pkgkey} specified for sprinkling, "
                "but no Sprinkling package found in MetaSWAP model."
            )
        elif sprinkling_in_msw and sprinkling_in_mf6:
            return True
        else:
            return False

    def _get_gwf_modelnames(self) -> list[str]:
        """
        Get names of gwf models in mf6 simulation
        """
        return [
            key
            for key, value in self.mf6_simulation.items()
            if isinstance(value, GroundwaterFlowModel)
        ]

    def write(
        self,
        directory: str | Path,
        modflow6_dll: str | Path,
        ribasim_dll: str | Path,
        ribasim_dll_dependency: str | Path,
        metaswap_dll: str | Path,
        metaswap_dll_dependency: str | Path,
        modflow6_write_kwargs: dict[str, Any] | None = None,
    ) -> None:
        """
        Write Ribasim, MetaSWAP and Modflow 6 model with exchange files, as well as a
        ``.toml`` file which configures the iMOD Coupler run.

        Parameters
        ----------
        directory: str or Path
            Directory in which to write the coupled models
        modflow6_dll: str or Path
            Path to modflow6 .dll. You can obtain this library by downloading
            `the last iMOD5 release
            <https://oss.deltares.nl/web/imod/download-imod5>`_
        metaswap_dll: str or Path
            Path to metaswap .dll. You can obtain this library by downloading
            `the last iMOD5 release
            <https://oss.deltares.nl/web/imod/download-imod5>`_
        metaswap_dll_dependency: str or Path
            Directory with metaswap .dll dependencies. Directory should contain:
            [fmpich2.dll, mpich2mpi.dll, mpich2nemesis.dll, TRANSOL.dll]. You
            can obtain these by downloading `the last iMOD5 release
            <https://oss.deltares.nl/web/imod/download-imod5>`_
        ribasim_dll: str or Path
            Path to ribasim .dll.
        ribasim_dll_dependency: str or Path
            Directory with ribasim .dll dependencies.
        modflow6_write_kwargs: dict
            Optional dictionary with keyword arguments for the writing of
            Modflow6 models. You can use this for example to turn off the
            validation at writing (``validation=False``) or to write text files
            (``binary=False``)
        """

        if modflow6_write_kwargs is None:
            modflow6_write_kwargs = {}

        # force to Path
        directory = Path(directory)
        self.mf6_simulation.write(
            directory / self._modflow6_model_dir,
            **modflow6_write_kwargs,
        )
        self.msw_model.write(directory / self._metaswap_model_dir)
        self.ribasim_model.write(directory / self._ribasim_model_dir)

        # Write exchange files
        exchange_dir = directory / "exchanges"
        exchange_dir.mkdir(mode=755, exist_ok=True)
        coupling_dict = self.write_exchanges(
            exchange_dir, self.mf6_rch_pkgkey, self.mf6_wel_pkgkey
        )
        self.write_toml(
            directory,
            coupling_dict,
            modflow6_dll,
            metaswap_dll,
            metaswap_dll_dependency,
            ribasim_dll,
            ribasim_dll_dependency,
        )

    def write_toml(
        self,
        directory: str | Path,
        coupling_dict: dict[str, Any],
        modflow6_dll: str | Path,
        metaswap_dll: str | Path,
        metaswap_dll_dependency: str | Path,
        ribasim_dll: str | Path,
        ribasim_dll_dependency: str | Path,
    ) -> None:
        """
        Write .toml file which configures the imod coupler run.

        Parameters
        ----------
        directory: str or Path
            Directory in which to write the .toml file.
        modflow6_dll: str or Path
            Path to modflow6 .dll. You can obtain this library by downloading
            `the last iMOD5 release
            <https://oss.deltares.nl/web/imod/download-imod5>`_
        metaswap_dll: str or Path
            Path to metaswap .dll. You can obtain this library by downloading
            `the last iMOD5 release
            <https://oss.deltares.nl/web/imod/download-imod5>`_
        metaswap_dll_dependency: str or Path
            Directory with metaswap .dll dependencies. Directory should contain:
            [fmpich2.dll, mpich2mpi.dll, mpich2nemesis.dll, TRANSOL.dll]. You
            can obtain these by downloading `the last iMOD5 release
            <https://oss.deltares.nl/web/imod/download-imod5>`_
        ribasim_dll: str or Path
            Path to ribasim .dll.
        ribasim_dll_dependency: str or Path
            Directory with ribasim .dll dependencies.
        """
        # force to Path
        directory = Path(directory)
        directory.mkdir(parents=True, exist_ok=True)

        toml_path = directory / self._toml_name
        coupler_toml = {
            "timing": False,
            "log_level": "INFO",
            "driver_type": "ribamod",
            "driver": {
                "kernels": {
                    "modflow6": {
                        "dll": str(modflow6_dll),
                        "work_dir": self._modflow6_model_dir,
                    },
                    "metaswap": {
                        "dll": str(metaswap_dll),
                        "dll_dep_dir": str(metaswap_dll_dependency),
                        "work_dir": self._metaswap_model_dir,
                    },
                    "ribasim": {
                        "dll": str(ribasim_dll),
                        "dll_dep_dir": str(ribasim_dll_dependency),
                        "config_file": str(
                            Path(self._ribasim_model_dir) / "ribasim.toml"
                        ),
                    },
                },
                "coupling": [coupling_dict],
            },
        }

        with open(toml_path, "wb") as f:
            tomli_w.dump(coupler_toml, f)

    @staticmethod
    def validate_keys(
        gwf_model: GroundwaterFlowModel,
        active_keys: list[str],
        passive_keys: list[str],
        expected_type: River | Drainage,
    ) -> None:
        active_keys_set = set(active_keys)
        passive_keys_set = set(passive_keys)
        intersection = active_keys_set.intersection(passive_keys_set)
        if intersection:
            raise ValueError(f"active and passive keys share members: {intersection}")
        present = [k for k, v in gwf_model.items() if isinstance(v, expected_type)]
        missing = (active_keys_set | passive_keys_set).difference(present)
        if missing:
            raise ValueError(
                f"keys with expected type {expected_type.__name__} are not "
                f"present in the model: {missing}"
            )

    @staticmethod
    def derive_river_drainage_coupling(
<<<<<<< HEAD
        gridded_basin_mod: xr.DataArray,
        basin_ids: "pd.Series[int]",
=======
        gridded_basin: xr.DataArray,
        basin_ids: pd.Series,
>>>>>>> b901fcbd
        conductance: xr.DataArray,
    ) -> pd.DataFrame:
        # Conductance is leading parameter to define location, for both river
        # and drainage.
        # FUTURE: check for time dimension? Also order and inclusion of layer
        # in conductance.
        # Use xarray where to force the dimension order of conductance.
        basin_id = xr.where(conductance.notnull(), gridded_basin_mod, np.nan)  # type: ignore
        include = basin_id.notnull().to_numpy()
        basin_id_values = basin_id.to_numpy()[include].astype(int)
        # Ribasim internally sorts the basin, which determines the order of the
        # Ribasim level array.
        basin_index = np.searchsorted(basin_ids, basin_id_values)
        #       boundary_index_values = np.cumsum(conductance.notnull().to_numpy().ravel()) - 1
        #       boundary_index_values = boundary_index_values[include.ravel()]
        boundary_index_values = np.arange(np.sum(conductance.notnull().to_numpy())) - 1
        return pd.DataFrame(
            data={"basin_index": basin_index, "bound_index": boundary_index_values}
        )

    @staticmethod
    def derive_coupling(
        gridded_basin: xr.DataArray,
        basin_ids: "pd.Series[int]",
        condition: xr.DataArray,
    ) -> pd.DataFrame:
        # condition is leading directive to define location which to couple
        basin_id = xr.where(condition, gridded_basin, np.nan)  # type: ignore
        include = basin_id.notnull().to_numpy()
        basin_id_values = basin_id.to_numpy()[include].astype(int)
        basin_index = np.searchsorted(basin_ids, basin_id_values)
        boundary_index_values = np.arange(np.sum(condition.to_numpy())) + 1
        return pd.DataFrame(
            data={"basin_index": basin_index, "bound_index": boundary_index_values}
        )

    def write_exchanges(
        self,
        directory: str | Path,
        mf6_rch_pkgkey: str,
        mf6_wel_pkgkey: str | None,
    ) -> dict[str, dict[str, str]]:
        gwf_names = self._get_gwf_modelnames()

        exchange_dir = Path(directory) / "exchanges"
        exchange_dir.mkdir(exist_ok=True, parents=True)

        # Assume only one groundwater flow model
        # FUTURE: Support multiple groundwater flow models.
        gwf_model = self.mf6_simulation[gwf_names[0]]
        coupling = self.coupling_list[0]
        self.validate_keys(
            gwf_model,
            coupling.mf6_active_river_packages,
            coupling.mf6_passive_river_packages,
            River,
        )
        self.validate_keys(
            gwf_model,
            coupling.mf6_active_drainage_packages,
            coupling.mf6_passive_drainage_packages,
            Drainage,
        )

        dis = gwf_model[gwf_model._get_pkgkey("dis")]
        # gridded basin riba with respect to the MODFLOW grid
        gridded_basin_mod = imod.prepare.rasterize(
            self.basin_definition,
            like=dis["idomain"].isel(layer=0, drop=True),
            column="node_id",
        )

        grid_data_key = [
            pkgname
            for pkgname, pkg in self.msw_model.items()
            if isinstance(pkg, GridData)
        ][0]
        index, svat = self.msw_model[grid_data_key].generate_index_array()
        grid_mapping = NodeSvatMapping(svat, dis)
        grid_mapping.write(directory, index, svat)

        recharge = gwf_model[mf6_rch_pkgkey]
        rch_mapping = RechargeSvatMapping(svat, recharge)
        rch_mapping.write(directory, index, svat)

        # mapping ponding: metaswap - ribasim
        # gridded basin riba with respect to the MetaSwap svat grid
        gridded_basin_msw = imod.prepare.rasterize(
            self.basin_definition,
            like=svat.isel(subunit=0, drop=True),
            column="node_id",
        )

        assert self.ribasim_model.basin.profile.df is not None
        basin_ids = np.unique(self.ribasim_model.basin.profile.df["node_id"])
        missing = ~np.isin(self.basin_definition["node_id"], basin_ids)
        if missing.any():
            missing_basins = self.basin_definition["node_id"].to_numpy()[missing]
            raise ValueError(
                "The node IDs of these basins in the basin definition do not "
                f"occur in the Ribasim model: {missing_basins}"
            )

        packages = asdict(coupling)
        coupling_dict: dict[str, Any] = {destination: {} for destination in packages}
        coupling_dict["mf6_model"] = packages.pop("mf6_model")
        for destination, keys in packages.items():
            for key in keys:
                package = gwf_model[key]
                table = self.derive_river_drainage_coupling(
                    gridded_basin_mod, basin_ids, package["conductance"]
                )
                table.to_csv(exchange_dir / f"{key}.tsv", sep="\t", index=False)
                coupling_dict[destination][key] = f"exchanges/{key}.tsv"

        # ponding for all svats
        table_ponding = self.derive_coupling(gridded_basin_msw, basin_ids, svat > 0)
        table_ponding.to_csv(exchange_dir / "msw_ponding.tsv", sep="\t", index=False)
        coupling_dict[destination][key] = Path("exchanges") / Path("msw_ponding.tsv")

        if self.is_sprinkling:
            # sprinkling groundwater
            well = gwf_model[mf6_wel_pkgkey]
            well_mapping = WellSvatMapping(svat, well)
            well_mapping.write(directory, index, svat)

            # sprinkling surface water for subsection of svats determined in 'sprinkling'
            swspr_grid_data = copy.deepcopy(self.msw_model[grid_data_key])
            nsu = swspr_grid_data.dataset["area"].sizes["subunit"]
            swsprmax = self.msw_model["sprinkling"]
            swspr_grid_data.dataset["area"].values = np.tile(
                swsprmax.values, (nsu, 1, 1)
            )
            index_swspr, svat_swspr = swspr_grid_data.generate_index_array()
            table_sw_sprinkling = self.derive_coupling(
                gridded_basin_msw, basin_ids, svat_swspr.notnull()
            )
            table_sw_sprinkling.to_csv(
                exchange_dir / "msw_sw_sprinkling.tsv", sep="\t", index=False
            )
            coupling_dict[destination][key] = Path("exchanges") / Path(
                "msw_swsprinkling.tsv"
            )

        return coupling_dict<|MERGE_RESOLUTION|>--- conflicted
+++ resolved
@@ -44,13 +44,7 @@
 
 
 class RibaMetaMod:
-<<<<<<< HEAD
-    """
-    The RibaMetaMod class creates the necessary input files for coupling Ribasim to
-    metaSWAP and MODFLOW 6.
-=======
     """Couple Ribasim, MetaSWAP and MODFLOW 6.
->>>>>>> b901fcbd
 
     Parameters
     ----------
@@ -71,12 +65,8 @@
 
     def __init__(
         self,
-<<<<<<< HEAD
-        ribasim_model: "ribasim.Model",
+        ribasim_model: ribasim.Model,
         msw_model: MetaSwapModel,
-=======
-        ribasim_model: ribasim.Model,
->>>>>>> b901fcbd
         mf6_simulation: Modflow6Simulation,
         coupling_list: list[DriverCoupling],
         basin_definition: gpd.GeoDataFrame,
@@ -305,13 +295,8 @@
 
     @staticmethod
     def derive_river_drainage_coupling(
-<<<<<<< HEAD
         gridded_basin_mod: xr.DataArray,
-        basin_ids: "pd.Series[int]",
-=======
-        gridded_basin: xr.DataArray,
         basin_ids: pd.Series,
->>>>>>> b901fcbd
         conductance: xr.DataArray,
     ) -> pd.DataFrame:
         # Conductance is leading parameter to define location, for both river
