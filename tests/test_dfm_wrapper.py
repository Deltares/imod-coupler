import shutil
from pathlib import Path

import numpy as np
from dfm_test_initialization import copy_inputfiles, set_dfm_path
from hydrolib.core.io.mdu.models import FMModel
from numpy.testing import assert_array_equal

from imod_coupler.drivers.dfm_metamod.dfm_wrapper import DfmWrapper


def test_get_river_stage(
    tmodel_input_folder: Path,
    dflowfm_dll_devel: Path,
    tmp_path_reg: Path,
) -> None:
    shutil.copytree(tmodel_input_folder / "dflow-fm", tmp_path_reg)
    set_dfm_path(dflowfm_dll_devel)

    bmiwrapper = DfmWrapper(engine="dflowfm", configfile=tmp_path_reg / "FlowFM.mdu")

    bmiwrapper.initialize()
    bmiwrapper.update()
    water_levels_1d = bmiwrapper.get_waterlevels_1d()
    bmiwrapper.finalize()

    assert water_levels_1d is not None
    assert len(water_levels_1d) == 20
    reference_result = np.array(
        [
            10.05267912,
            10.05255347,
            10.05247691,
            10.05241757,
            10.05239327,
            10.05244195,
            10.05224224,
            10.05142698,
            10.0504504,
            10.04934978,
            10.04812866,
            10.04687276,
            10.04610396,
            9.133569,
            9.13208469,
            9.11029247,
            9.05359345,
            9.0,
            10.05325025,
            10.05244195,
        ]
    )
    np.testing.assert_almost_equal(water_levels_1d, reference_result)


def test_get_cumulative_fluxes_1d_nodes(
    tmodel_input_folder: Path,
    dflowfm_dll_devel: Path,
<<<<<<< HEAD
    tmp_path_reg: Path,
=======
    tmp_path_dev: Path,
>>>>>>> b42d92e4
) -> None:

    shutil.copytree(tmodel_input_folder / "dflow-fm", tmp_path_reg)
    set_dfm_path(dflowfm_dll_devel)
    bmiwrapper = DfmWrapper(engine="dflowfm", configfile=tmp_path_reg / "FlowFM.mdu")

    bmiwrapper.initialize()
    bmiwrapper.update()

    cumul_fluxes = bmiwrapper.get_cumulative_fluxes_1d_nodes()
    bmiwrapper.finalize()
    assert cumul_fluxes is not None
    assert len(cumul_fluxes) == 20
    # @TODO
    # check if these cumulative fluxes are supposed to be zero
    np.testing.assert_allclose(cumul_fluxes, 0)


def test_get_1d_river_fluxes(
    tmodel_input_folder: Path,
    dflowfm_dll_devel: Path,
    tmp_path_reg: Path,
) -> None:

    shutil.copytree(tmodel_input_folder / "dflow-fm", tmp_path_reg)
    set_dfm_path(dflowfm_dll_devel)

    bmiwrapper = DfmWrapper(
        engine="dflowfm", configfile=tmodel_input_folder / "dflow-fm" / "FlowFM.mdu"
    )

    bmiwrapper.initialize()
    bmiwrapper.update()
    fluxes = bmiwrapper.get_1d_river_fluxes()
    assert fluxes is not None
    assert len(fluxes) == 20
    # @TODO
    # check if these  fluxes are supposed to be zero
    np.testing.assert_allclose(fluxes, 0)


def test_set_1d_river_fluxes(
    tmodel_input_folder: Path,
    dflowfm_dll_devel: Path,
    tmp_path_reg: Path,
) -> None:

    shutil.copytree(tmodel_input_folder / "dflow-fm", tmp_path_reg)
    set_dfm_path(dflowfm_dll_devel)

    bmiwrapper = DfmWrapper(engine="dflowfm", configfile=tmp_path_reg / "FlowFM.mdu")

    bmiwrapper.initialize()
    bmiwrapper.update()
    fluxes = bmiwrapper.get_1d_river_fluxes()
    assert fluxes is not None
    fluxes[:] = 20
    bmiwrapper.set_1d_river_fluxes(fluxes)
    new_fluxes = bmiwrapper.get_1d_river_fluxes()
    bmiwrapper.finalize()
    assert new_fluxes is not None
    np.testing.assert_allclose(fluxes, new_fluxes)


def test_get_snapped_flownode(
    prepared_dflowfm_model: FMModel,
    dflowfm_dll_devel: Path,
    dflowfm_initial_inputfiles_folder: Path,
) -> None:

    prepared_dflowfm_model.save(recurse=True)

    set_dfm_path(dflowfm_dll_devel)
    copy_inputfiles(
        dflowfm_initial_inputfiles_folder, prepared_dflowfm_model.filepath.parent
    )

    bmiwrapper = DfmWrapper(
        engine="dflowfm", configfile=prepared_dflowfm_model.filepath
    )

    bmiwrapper.initialize()
    input_node_x = np.array([150.0, 150.0, 450.0])
    input_node_y = np.array([150.0, 250.0, 250.0])
    flownode_ids = bmiwrapper.get_snapped_flownode(input_node_x, input_node_y)
    bmiwrapper.finalize()

    excepted_flownode_ids = np.array([1, 2, 8])
    assert_array_equal(
        flownode_ids,
        excepted_flownode_ids,
    )<|MERGE_RESOLUTION|>--- conflicted
+++ resolved
@@ -56,11 +56,7 @@
 def test_get_cumulative_fluxes_1d_nodes(
     tmodel_input_folder: Path,
     dflowfm_dll_devel: Path,
-<<<<<<< HEAD
-    tmp_path_reg: Path,
-=======
     tmp_path_dev: Path,
->>>>>>> b42d92e4
 ) -> None:
 
     shutil.copytree(tmodel_input_folder / "dflow-fm", tmp_path_reg)
