--- conflicted
+++ resolved
@@ -1,72 +1,4 @@
 import pytest
 from imod.msw import MetaSwapModel
 
-<<<<<<< HEAD
-# This imports fixtures from iMOD Python
-pytest_plugins = ["imod_msw_mf6"]
-
-
-@pytest.fixture(scope="session")
-def load_dotenv() -> None:
-    dotenv.load_dotenv()
-
-
-@pytest.fixture(scope="session")
-def imod_coupler_exec_devel(load_dotenv) -> Path:
-    return Path(os.environ["IMOD_COUPLER_EXEC_DEVEL"])
-
-
-@pytest.fixture(scope="session")
-def imod_coupler_exec_regression(load_dotenv) -> Path:
-    return Path(os.environ["IMOD_COUPLER_EXEC_REGRESSION"])
-
-
-@pytest.fixture(scope="session")
-def metaswap_dll_dep_dir_devel(load_dotenv) -> Path:
-    return Path(os.environ["METASWAP_DLL_DEP_DIR_DEVEL"])
-
-
-@pytest.fixture(scope="session")
-def metaswap_dll_dep_dir_regression(load_dotenv) -> Path:
-    return Path(os.environ["METASWAP_DLL_DEP_DIR_REGRESSION"])
-
-
-@pytest.fixture(scope="session")
-def metaswap_dll_devel(load_dotenv) -> Path:
-    return Path(os.environ["METASWAP_DLL_DEVEL"])
-
-
-@pytest.fixture(scope="session")
-def metaswap_dll_regression(load_dotenv) -> Path:
-    return Path(os.environ["METASWAP_DLL_REGRESSION"])
-
-
-@pytest.fixture(scope="session")
-def metaswap_lookup_table(load_dotenv) -> Path:
-    return Path(os.environ["METASWAP_LOOKUP_TABLE"])
-
-
-@pytest.fixture(scope="session")
-def modflow_dll_devel(load_dotenv) -> Path:
-    return Path(os.environ["MODFLOW_DLL_DEVEL"])
-
-
-@pytest.fixture(scope="session")
-def modflow_dll_regression(load_dotenv) -> Path:
-    return Path(os.environ["MODFLOW_DLL_REGRESSION"])
-
-
-@pytest.fixture(scope="function")
-def prepared_msw_model(
-    msw_model: MetaSwapModel,
-    metaswap_lookup_table: Path,
-) -> MetaSwapModel:
-    # Override unsat_svat_path with path from environment
-    msw_model.simulation_settings[
-        "unsa_svat_path"
-    ] = msw_model._render_unsaturated_database_path(metaswap_lookup_table)
-
-    return msw_model
-=======
-pytest_plugins = ["fixtures.fixture_model", "fixtures.fixture_paths"]
->>>>>>> 086dcc66
+pytest_plugins = ["fixtures.fixture_model", "fixtures.fixture_paths"]