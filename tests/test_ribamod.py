from collections.abc import Callable
from pathlib import Path
from typing import NamedTuple

import imod
import numpy as np
import pandas as pd
import pytest
import xarray as xr
from numpy.testing import assert_allclose
from primod.ribamod import RibaMod
from pytest_cases import parametrize_with_cases


class Results(NamedTuple):
    basin_df: pd.DataFrame
    flow_df: pd.DataFrame
    head: xr.DataArray
    budgets: dict[str, xr.DataArray]


def write_run_read(
    tmp_path: Path,
    ribamod_model: RibaMod,
    modflow_dll: Path,
    ribasim_dll: Path,
    ribasim_dll_dep_dir: Path,
    imod_coupler_exec: Path,
) -> Results:
    """
    Write the model, run it, read and return the results.
    """
    ribamod_model.write(
        tmp_path,
        modflow6_dll=modflow_dll,
        ribasim_dll=ribasim_dll,
        ribasim_dll_dependency=ribasim_dll_dep_dir,
    )

    subprocess.run(
        [imod_coupler_exec, tmp_path / ribamod_model._toml_name],
        check=True,
    )

    # Read Ribasim output
    basin_df = pd.read_feather(
        tmp_path / ribamod_model._ribasim_model_dir / "results" / "basin.arrow"
    )
    flow_df = pd.read_feather(
        tmp_path / ribamod_model._ribasim_model_dir / "results" / "flow.arrow"
    )
    # Read MODFLOW 6 output
    head = imod.mf6.open_hds(
        tmp_path / ribamod_model._modflow6_model_dir / "GWF_1" / "GWF_1.hds",
        tmp_path / ribamod_model._modflow6_model_dir / "GWF_1" / "dis.dis.grb",
    ).compute()

    budgets = imod.mf6.open_cbc(
        tmp_path / ribamod_model._modflow6_model_dir / "GWF_1" / "GWF_1.cbc",
        tmp_path / ribamod_model._modflow6_model_dir / "GWF_1" / "dis.dis.grb",
    )
    return Results(basin_df, flow_df, head, budgets)


@pytest.mark.xdist_group(name="ribasim")
@parametrize_with_cases("ribamod_model")
def test_ribamod_develop(
    tmp_path_dev: Path,
    ribamod_model: RibaMod,
    modflow_dll_devel: Path,
    ribasim_dll_devel: Path,
    ribasim_dll_dep_dir_devel: Path,
    run_coupler_function: Callable[[Path], None],
) -> None:
    """
    Test if coupled ribamod models run with the iMOD Coupler development version.
    """
    ribamod_model.write(
        tmp_path_dev,
        modflow6_dll=modflow_dll_devel,
        ribasim_dll=ribasim_dll_devel,
        ribasim_dll_dependency=ribasim_dll_dep_dir_devel,
    )

    run_coupler_function(tmp_path_dev / ribamod_model._toml_name)


@pytest.mark.xdist_group(name="ribasim")
@parametrize_with_cases("ribamod_model", glob="bucket_model")
def test_ribamod_bucket(
    tmp_path_dev: Path,
    ribamod_model: RibaMod,
    modflow_dll_devel: Path,
    ribasim_dll_devel: Path,
    ribasim_dll_dep_dir_devel: Path,
    run_coupler_function: Callable[[Path], None],
) -> None:
    """
    Test if the bucket model works as expected
    """
    results = write_run_read(
        tmp_path=tmp_path_dev,
        ribamod_model=ribamod_model,
        modflow_dll=modflow_dll_devel,
        ribasim_dll=ribasim_dll_devel,
        ribasim_dll_dep_dir=ribasim_dll_dep_dir_devel,
        imod_coupler_exec=imod_coupler_exec_devel,
    )
<<<<<<< HEAD

    run_coupler_function(tmp_path_dev / ribamod_model._toml_name)

    basin_df = pd.read_feather(
        tmp_path_dev / ribamod_model._ribasim_model_dir / "results" / "basin.arrow"
    )

=======
>>>>>>> ef387b65
    # There should be only a single node in the model
    assert (results.basin_df["node_id"] == 1).all()

    final_storage = results.basin_df.sort_values("time", ascending=False)[
        "storage"
    ].iloc[0]

    # Assert that the basin nearly empties
    assert final_storage < 60


@pytest.mark.xdist_group(name="ribasim")
@parametrize_with_cases("ribamod_model", glob="backwater_model")
def test_ribamod_backwater(
    tmp_path_dev: Path,
    ribamod_model: RibaMod,
    modflow_dll_devel: Path,
    ribasim_dll_devel: Path,
    ribasim_dll_dep_dir_devel: Path,
    run_coupler_function: Callable[[Path], None],
) -> None:
    """
    Test if the backwater model works as expected
    """
    results = write_run_read(
        tmp_path=tmp_path_dev,
        ribamod_model=ribamod_model,
        modflow_dll=modflow_dll_devel,
        ribasim_dll=ribasim_dll_devel,
        ribasim_dll_dep_dir=ribasim_dll_dep_dir_devel,
        imod_coupler_exec=imod_coupler_exec_devel,
    )

<<<<<<< HEAD
    run_coupler_function(tmp_path_dev / ribamod_model._toml_name)

    # Read Ribasim output
    basin_df = pd.read_feather(
        tmp_path_dev / ribamod_model._ribasim_model_dir / "results" / "basin.arrow"
    )
    flow_df = pd.read_feather(
        tmp_path_dev / ribamod_model._ribasim_model_dir / "results" / "flow.arrow"
    )
    # Read MODFLOW 6 output
    head = imod.mf6.open_hds(
        tmp_path_dev / ribamod_model._modflow6_model_dir / "GWF_1" / "GWF_1.hds",
        tmp_path_dev / ribamod_model._modflow6_model_dir / "GWF_1" / "dis.dis.grb",
    ).compute()

    budgets = imod.mf6.open_cbc(
        tmp_path_dev / ribamod_model._modflow6_model_dir / "GWF_1" / "GWF_1.cbc",
        tmp_path_dev / ribamod_model._modflow6_model_dir / "GWF_1" / "dis.dis.grb",
    )

    final_level = basin_df[basin_df["time"] == "2029-12-01"]["level"]
=======
    final_level = results.basin_df[results.basin_df["time"] == "2029-12-01"]["level"]
>>>>>>> ef387b65

    # Assert that the final level is a mototonically decreasing curve.
    assert (np.diff(final_level) < 0).all()
    # The head should follow the same pattern.
    assert (results.head.isel(layer=0, time=-1).diff("x") < 0.0).all()

    drn = results.budgets["drn-1"].compute()
    riv = results.budgets["riv-1"].compute()
    # At the last time step, the drain and the river should have equal water
    # balance terms since they have the same conductance and the river_stage =
    # drainage_elevation.
    assert_allclose(drn.isel(time=-1), riv.isel(time=-1))

    # Get the last flow between the edges
    final_flow = results.flow_df[results.flow_df["time"] == "2029-12-01"]
    # Check's what lost and gained in the basins
    network = ribamod_model.ribasim_model.network
    basin_ids = network.node.df.index[network.node.df["type"] == "Basin"]
    ribasim_budget = (
        final_flow.loc[
            final_flow["from_node_id"].isin(basin_ids)
            & final_flow["to_node_id"].isin(basin_ids)
        ]["flow"]
        * 86_400.0
    ).to_numpy()
    modflow_budget = (drn + riv).isel(time=-1).sel(y=0).to_numpy()
    budget_diff = ribasim_budget + modflow_budget
    assert (np.abs(budget_diff) < 1.0e-6).all()


@pytest.mark.xdist_group(name="ribasim")
@parametrize_with_cases("ribamod_model", glob="two_basin_model")
def test_ribamod_two_basin(
    tmp_path_dev: Path,
    ribamod_model: RibaMod,
    modflow_dll_devel: Path,
    ribasim_dll_devel: Path,
    ribasim_dll_dep_dir_devel: Path,
    run_coupler_function: Callable[[Path], None],
) -> None:
    """
    Test if the two basin model works as expected
    """
    results = write_run_read(
        tmp_path=tmp_path_dev,
        ribamod_model=ribamod_model,
        modflow_dll=modflow_dll_devel,
        ribasim_dll=ribasim_dll_devel,
<<<<<<< HEAD
        ribasim_dll_dependency=ribasim_dll_dep_dir_devel,
    )

    run_coupler_function(tmp_path_dev / ribamod_model._toml_name)
=======
        ribasim_dll_dep_dir=ribasim_dll_dep_dir_devel,
        imod_coupler_exec=imod_coupler_exec_devel,
    )
>>>>>>> ef387b65

    # FUTURE: think of better tests?
    # The head should only decrease, going from left to right.
    assert bool(results.head.isel(time=-1, layer=0).diff("x").all())

    # Water is flowing from basin1 through the ground to basin2.
    level1, level2 = results.basin_df.loc[results.basin_df["time"] == "2020-02-01"][
        "level"
    ]
    assert level1 > level2

    # Flow in the edges is always to the right.
    assert (results.flow_df["flow"].loc[results.flow_df["edge_id"].notna()] >= 0).all()


@pytest.mark.xdist_group(name="ribasim")
@parametrize_with_cases("ribamod_model", glob="partial_two_basin_model")
def test_ribamod_partial_two_basin(
    tmp_path_dev: Path,
    ribamod_model: RibaMod,
    modflow_dll_devel: Path,
    ribasim_dll_devel: Path,
    ribasim_dll_dep_dir_devel: Path,
    imod_coupler_exec_devel: Path,
) -> None:
    """
    Test if the partial two basin model works as expected
    """
    results = write_run_read(
        tmp_path=tmp_path_dev,
        ribamod_model=ribamod_model,
        modflow_dll=modflow_dll_devel,
        ribasim_dll=ribasim_dll_devel,
        ribasim_dll_dep_dir=ribasim_dll_dep_dir_devel,
        imod_coupler_exec=imod_coupler_exec_devel,
    )

    # The top and bottom rows have non coupled river boundaries with a stage of
    # 0.5 m and a large conductance.
    # The resulting head values should be approximately 0.5 m.
    assert (abs(results.head.isel(time=-1, y=0) - 0.5) < 0.01).all()
    assert (abs(results.head.isel(time=-1, y=-1) - 0.5) < 0.01).all()

    # The center head should be close to the left basin level.
    # Basin level is quite high due to large inflow: about 273 m...
    last_level_left = results.basin_df.loc[
        results.basin_df["node_id"] == 2, "level"
    ].iloc[-1]
    center_head = results.head.isel(time=-1).sel(y=0, method="nearest")
    stage_head_diff = last_level_left - center_head
    assert (stage_head_diff < 2.0).all()

    # The rightmost basin is not coupled, nor connected with the left basin.
    # It should only empty with tiny flows.
    # If it is connected, it would have much larger flow due to groundwater
    # draining.
    flow_to_terminal = results.flow_df.loc[
        (results.flow_df["from_node_id"] == 4) & (results.flow_df["to_node_id"] == 5)
    ]["flow"]
    assert flow_to_terminal.iloc[-1] < 1.0e-6


@pytest.mark.xdist_group(name="ribasim")
@parametrize_with_cases("ribamod_model", glob="uncoupled_two_basin_model")
def test_ribamod_uncoupled_two_basin(
    tmp_path_dev: Path,
    ribamod_model: RibaMod,
    modflow_dll_devel: Path,
    ribasim_dll_devel: Path,
    ribasim_dll_dep_dir_devel: Path,
    imod_coupler_exec_devel: Path,
) -> None:
    """
    Test if the partial two basin model works as expected if there's no spatial
    overlap between the RibaMod and Modflow6 model.
    """
    # Should run without exceptions.
    write_run_read(
        tmp_path=tmp_path_dev,
        ribamod_model=ribamod_model,
        modflow_dll=modflow_dll_devel,
        ribasim_dll=ribasim_dll_devel,
        ribasim_dll_dep_dir=ribasim_dll_dep_dir_devel,
        imod_coupler_exec=imod_coupler_exec_devel,
    )<|MERGE_RESOLUTION|>--- conflicted
+++ resolved
@@ -25,7 +25,7 @@
     modflow_dll: Path,
     ribasim_dll: Path,
     ribasim_dll_dep_dir: Path,
-    imod_coupler_exec: Path,
+    run_coupler_function: Callable[[Path], None],
 ) -> Results:
     """
     Write the model, run it, read and return the results.
@@ -37,10 +37,7 @@
         ribasim_dll_dependency=ribasim_dll_dep_dir,
     )
 
-    subprocess.run(
-        [imod_coupler_exec, tmp_path / ribamod_model._toml_name],
-        check=True,
-    )
+    run_coupler_function(tmp_path / ribamod_model._toml_name)
 
     # Read Ribasim output
     basin_df = pd.read_feather(
@@ -104,18 +101,8 @@
         modflow_dll=modflow_dll_devel,
         ribasim_dll=ribasim_dll_devel,
         ribasim_dll_dep_dir=ribasim_dll_dep_dir_devel,
-        imod_coupler_exec=imod_coupler_exec_devel,
-    )
-<<<<<<< HEAD
-
-    run_coupler_function(tmp_path_dev / ribamod_model._toml_name)
-
-    basin_df = pd.read_feather(
-        tmp_path_dev / ribamod_model._ribasim_model_dir / "results" / "basin.arrow"
-    )
-
-=======
->>>>>>> ef387b65
+        run_coupler_function=run_coupler_function,
+    )
     # There should be only a single node in the model
     assert (results.basin_df["node_id"] == 1).all()
 
@@ -146,34 +133,10 @@
         modflow_dll=modflow_dll_devel,
         ribasim_dll=ribasim_dll_devel,
         ribasim_dll_dep_dir=ribasim_dll_dep_dir_devel,
-        imod_coupler_exec=imod_coupler_exec_devel,
-    )
-
-<<<<<<< HEAD
-    run_coupler_function(tmp_path_dev / ribamod_model._toml_name)
-
-    # Read Ribasim output
-    basin_df = pd.read_feather(
-        tmp_path_dev / ribamod_model._ribasim_model_dir / "results" / "basin.arrow"
-    )
-    flow_df = pd.read_feather(
-        tmp_path_dev / ribamod_model._ribasim_model_dir / "results" / "flow.arrow"
-    )
-    # Read MODFLOW 6 output
-    head = imod.mf6.open_hds(
-        tmp_path_dev / ribamod_model._modflow6_model_dir / "GWF_1" / "GWF_1.hds",
-        tmp_path_dev / ribamod_model._modflow6_model_dir / "GWF_1" / "dis.dis.grb",
-    ).compute()
-
-    budgets = imod.mf6.open_cbc(
-        tmp_path_dev / ribamod_model._modflow6_model_dir / "GWF_1" / "GWF_1.cbc",
-        tmp_path_dev / ribamod_model._modflow6_model_dir / "GWF_1" / "dis.dis.grb",
-    )
-
-    final_level = basin_df[basin_df["time"] == "2029-12-01"]["level"]
-=======
+        run_coupler_function=run_coupler_function,
+    )
+
     final_level = results.basin_df[results.basin_df["time"] == "2029-12-01"]["level"]
->>>>>>> ef387b65
 
     # Assert that the final level is a mototonically decreasing curve.
     assert (np.diff(final_level) < 0).all()
@@ -222,16 +185,9 @@
         ribamod_model=ribamod_model,
         modflow_dll=modflow_dll_devel,
         ribasim_dll=ribasim_dll_devel,
-<<<<<<< HEAD
-        ribasim_dll_dependency=ribasim_dll_dep_dir_devel,
-    )
-
-    run_coupler_function(tmp_path_dev / ribamod_model._toml_name)
-=======
-        ribasim_dll_dep_dir=ribasim_dll_dep_dir_devel,
-        imod_coupler_exec=imod_coupler_exec_devel,
-    )
->>>>>>> ef387b65
+        ribasim_dll_dep_dir=ribasim_dll_dep_dir_devel,
+        run_coupler_function=run_coupler_function,
+    )
 
     # FUTURE: think of better tests?
     # The head should only decrease, going from left to right.
@@ -255,7 +211,7 @@
     modflow_dll_devel: Path,
     ribasim_dll_devel: Path,
     ribasim_dll_dep_dir_devel: Path,
-    imod_coupler_exec_devel: Path,
+    run_coupler_function: Callable[[Path], None],
 ) -> None:
     """
     Test if the partial two basin model works as expected
@@ -266,7 +222,7 @@
         modflow_dll=modflow_dll_devel,
         ribasim_dll=ribasim_dll_devel,
         ribasim_dll_dep_dir=ribasim_dll_dep_dir_devel,
-        imod_coupler_exec=imod_coupler_exec_devel,
+        run_coupler_function=run_coupler_function,
     )
 
     # The top and bottom rows have non coupled river boundaries with a stage of
@@ -302,7 +258,7 @@
     modflow_dll_devel: Path,
     ribasim_dll_devel: Path,
     ribasim_dll_dep_dir_devel: Path,
-    imod_coupler_exec_devel: Path,
+    run_coupler_function: Callable[[Path], None],
 ) -> None:
     """
     Test if the partial two basin model works as expected if there's no spatial
@@ -315,5 +271,5 @@
         modflow_dll=modflow_dll_devel,
         ribasim_dll=ribasim_dll_devel,
         ribasim_dll_dep_dir=ribasim_dll_dep_dir_devel,
-        imod_coupler_exec=imod_coupler_exec_devel,
+        run_coupler_function=run_coupler_function,
     )