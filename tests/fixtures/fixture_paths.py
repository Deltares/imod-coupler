import os
from pathlib import Path

import dotenv
import pytest


@pytest.fixture
def tmp_path_dev(
    tmp_path: Path,
) -> Path:
    return tmp_path / "develop"


@pytest.fixture
def tmp_path_reg(
    tmp_path: Path,
) -> Path:
    return tmp_path / "regression"


@pytest.fixture(scope="session", autouse=True)
def load_dotenv() -> None:
    dotenv.load_dotenv()


@pytest.fixture(scope="session")
def imod_coupler_exec_devel() -> Path:
    return Path(os.environ["IMOD_COUPLER_EXEC_DEVEL"])


@pytest.fixture(scope="session")
def imod_coupler_exec_regression() -> Path:
    return Path(os.environ["IMOD_COUPLER_EXEC_REGRESSION"])


@pytest.fixture(scope="session")
def metaswap_dll_dep_dir_devel() -> Path:
    return Path(os.environ["METASWAP_DLL_DEP_DIR_DEVEL"])


@pytest.fixture(scope="session")
def metaswap_dll_dep_dir_regression() -> Path:
    return Path(os.environ["METASWAP_DLL_DEP_DIR_REGRESSION"])


@pytest.fixture(scope="session")
def metaswap_dll_devel() -> Path:
    return Path(os.environ["METASWAP_DLL_DEVEL"])


@pytest.fixture(scope="session")
def metaswap_dll_regression() -> Path:
    return Path(os.environ["METASWAP_DLL_REGRESSION"])


@pytest.fixture(scope="session")
def metaswap_lookup_table() -> Path:
    return Path(os.environ["METASWAP_LOOKUP_TABLE"])


@pytest.fixture(scope="session")
def modflow_dll_devel() -> Path:
    return Path(os.environ["MODFLOW_DLL_DEVEL"])


@pytest.fixture(scope="session")
def modflow_dll_regression() -> Path:
    return Path(os.environ["MODFLOW_DLL_REGRESSION"])


@pytest.fixture(scope="session")
def dflowfm_dll_dep_dir_devel() -> Path:
    return Path(os.environ["DFLOWFM_DLL_DEP_DIR_DEVEL"])


@pytest.fixture(scope="session")
def dflowfm_dll_dep_dir_regression() -> Path:
    return Path(os.environ["DFLOWFM_DLL_DEP_DIR_REGRESSION"])


@pytest.fixture(scope="session")
def dflowfm_dll_devel() -> Path:
    return Path(os.environ["DFLOWFM_DLL_DEVEL"])


@pytest.fixture(scope="session")
def dflowfm_dll_regression() -> Path:
    return Path(os.environ["DFLOWFM_DLL_REGRESSION"])


@pytest.fixture(scope="function")
def modstrip_loc(request) -> Path:
    """
    Return the directory of the modstrip data

    Based on: https://stackoverflow.com/a/44935451

    """

    return Path(request.fspath).parent / "data" / "modstrip"


@pytest.fixture(scope="function")
def dflowfm_initial_inputfiles_folder(request) -> Path:
    """
    Return the directory of the DFLOW-FM example problem input data
    """

    return Path(request.fspath).parent / "data" / "dflowfm_example"


@pytest.fixture(scope="function")
def dflow1d_mapping_file(request) -> Path:
    """
    Return the directory of the mapping example problem input data
    """
    return (
        Path(request.fspath).parent / "data" / "mapper_input" / "DFLOWFM1D_POINTS.DAT"
    )


@pytest.fixture(scope="function")
def mapping_file_mf6_river_to_dfm_1d_q(request) -> Path:
    return Path(request.fspath).parent / "data" / "mapper_input" / "MFRIVTODFM1D_Q.DMM"


@pytest.fixture(scope="function")
def mapping_file_dfm_1d_waterlevel_to_mf6_river_stage(request) -> Path:
    return (
        Path(request.fspath).parent
        / "data"
        / "mapper_input"
        / "DFM1DWATLEVTOMFRIV_H.DMM"
    )


@pytest.fixture(scope="session")
def dflowfm_dll() -> Path:
    return Path(os.environ["DFLOWFM_DLL_DEVEL"])


@pytest.fixture(scope="function")
def tmodel_short_input_folder(request) -> Path:
    return Path(request.fspath).parent / "data" / "t_model_short"


@pytest.fixture(scope="function")
def reference_result_folder(request) -> Path:
    return Path(request.fspath).parent / "test_reference_output"


@pytest.fixture(scope="function")
def test_data_folder(request) -> Path:
    return Path(request.fspath).parent / "data"


@pytest.fixture(scope="function")
<<<<<<< HEAD
def tmodel_f_sprinkling_input_folder(request) -> Path:
    return Path(request.fspath).parent / "data" / "t_model_f_sprinkling"
=======
def tmodel_input_folder(request) -> Path:
    return Path(request.fspath).parent / "data" / "t_model"
>>>>>>> 7fef9d2b
<|MERGE_RESOLUTION|>--- conflicted
+++ resolved
@@ -156,10 +156,10 @@
 
 
 @pytest.fixture(scope="function")
-<<<<<<< HEAD
 def tmodel_f_sprinkling_input_folder(request) -> Path:
     return Path(request.fspath).parent / "data" / "t_model_f_sprinkling"
-=======
+    
+
+@pytest.fixture(scope="function")
 def tmodel_input_folder(request) -> Path:
-    return Path(request.fspath).parent / "data" / "t_model"
->>>>>>> 7fef9d2b
+    return Path(request.fspath).parent / "data" / "t_model"