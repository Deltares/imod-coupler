from abc import ABC, abstractmethod, abstractproperty
from collections.abc import Sequence
from pathlib import Path
from typing import Any

import numpy as np
from numpy.typing import NDArray
from xmipy import XmiWrapper


class Mf6Wrapper(XmiWrapper):
    def __init__(
        self,
        lib_path: str | Path,
        lib_dependency: str | Path | None = None,
        working_directory: str | Path | None = None,
        timing: bool = False,
    ):
        super().__init__(lib_path, lib_dependency, working_directory, timing)

    def get_head(self, mf6_flowmodel_key: str) -> NDArray[np.float_]:
        mf6_head_tag = self.get_var_address("X", mf6_flowmodel_key)
        mf6_head = self.get_value_ptr(mf6_head_tag)
        return mf6_head

    def get_api_packages(
        self, mf6_flowmodel_key: str, mf6_api_keys: Sequence[str]
    ) -> dict[str, "Mf6Api"]:
        return {key: Mf6Api(self, mf6_flowmodel_key, key) for key in mf6_api_keys}

    def get_rivers_packages(
        self, mf6_flowmodel_key: str, mf6_river_keys: Sequence[str]
    ) -> dict[str, "Mf6River"]:
        return {key: Mf6River(self, mf6_flowmodel_key, key) for key in mf6_river_keys}

    def get_drainage_packages(
        self, mf6_flowmodel_key: str, mf6_drainage_keys: Sequence[str]
    ) -> dict[str, "Mf6Drainage"]:
        return {
            key: Mf6Drainage(self, mf6_flowmodel_key, key) for key in mf6_drainage_keys
        }

    def get_well(
        self,
        mf6_flowmodel_key: str,
        mf6_msw_recharge_pkg: str,
    ) -> NDArray[np.float_]:
        wel_tag = self.get_var_address("Q", mf6_flowmodel_key, mf6_msw_recharge_pkg)
        return self.get_value_ptr(wel_tag)

    def get_recharge(
        self,
        mf6_flowmodel_key: str,
        mf6_msw_recharge_pkg: str,
    ) -> NDArray[np.float_]:
        mf6_recharge_tag = self.get_var_address(
            "RECHARGE", mf6_flowmodel_key, mf6_msw_recharge_pkg
        )
        return self.get_value_ptr(mf6_recharge_tag)

    def get_recharge_nodes(
        self,
        mf6_flowmodel_key: str,
        mf6_msw_recharge_pkg: str,
    ) -> NDArray[Any]:
        mf6_recharge_nodes_tag = self.get_var_address(
            "NODELIST", mf6_flowmodel_key, mf6_msw_recharge_pkg
        )
        return self.get_value_ptr(mf6_recharge_nodes_tag)

    def get_storage(self, mf6_flowmodel_key: str) -> NDArray[np.float_]:
        mf6_storage_tag = self.get_var_address("SS", mf6_flowmodel_key, "STO")
        mf6_storage = self.get_value_ptr(mf6_storage_tag)
        return mf6_storage

    def has_sc1(self, mf6_flowmodel_key: str) -> bool:
        mf6_is_sc1_tag = self.get_var_address("ISTOR_COEF", mf6_flowmodel_key, "STO")
        mf6_has_sc1 = bool(self.get_value_ptr(mf6_is_sc1_tag)[0] != 0)
        return mf6_has_sc1

    def get_area(self, mf6_flowmodel_key: str) -> NDArray[np.float_]:
        mf6_area_tag = self.get_var_address("AREA", mf6_flowmodel_key, "DIS")
        mf6_area = self.get_value_ptr(mf6_area_tag)
        return mf6_area

    def get_top(self, mf6_flowmodel_key: str) -> NDArray[np.float_]:
        mf6_top_tag = self.get_var_address("TOP", mf6_flowmodel_key, "DIS")
        mf6_top = self.get_value_ptr(mf6_top_tag)
        return mf6_top

    def get_bot(self, mf6_flowmodel_key: str) -> NDArray[np.float_]:
        mf6_bot_tag = self.get_var_address("BOT", mf6_flowmodel_key, "DIS")
        mf6_bot = self.get_value_ptr(mf6_bot_tag)
        return mf6_bot

    def max_iter(self) -> Any:
        mf6_max_iter_tag = self.get_var_address("MXITER", "SLN_1")
        mf6_max_iter = self.get_value_ptr(mf6_max_iter_tag)[0]
        return mf6_max_iter

    def get_sprinkling(
        self,
        mf6_flowmodel_key: str,
        mf6_package_key: str,
    ) -> NDArray[np.float_]:
        mf6_sprinkling_tag = self.get_var_address(
            "BOUND", mf6_flowmodel_key, mf6_package_key
        )
        mf6_sprinkling_wells = self.get_value_ptr(mf6_sprinkling_tag)[:, 0]
        return mf6_sprinkling_wells

    def get_drainage_elevation(
        self,
        mf6_flowmodel_key: str,
        mf6_package_key: str,
    ) -> NDArray[np.float64]:
        """
        Returns the drainage elevation of the modflow model

        Parameters
        ----------
        mf6_flowmodel_key : str
            The user-assigned component name of the flow model
        mf6_package_key: str,
            The user-assigned component name of the drainage package

        Returns
        -------
         NDArray[np.float_]:
            Drainage elevation in modflow
        """
        bound_address = self.get_var_address(
            "BOUND", mf6_flowmodel_key, mf6_package_key
        )
        bound = self.get_value_ptr(bound_address)
        stage = bound[:, 0]
        return stage

    def set_drainage_elevation(
        self,
        mf6_flowmodel_key: str,
        mf6_package_key: str,
        new_drainage_elevation: NDArray[np.float_],
    ) -> None:
        """
        Sets the river stages in a modflow simulation to the provided values.

        Parameters
        ----------
        mf6_flowmodel_key: str
            The user-assigned component name of the flow model
        mf6_package_key: str
            The user-assigned component name of the drainage package
        new_drainage_elevation : NDArray[np.float_]
            Drainage elevation to be set to modflow


        Raises
        ------
        ValueError
            the size of the provided stage array does not match the expected size
        """
        stage = self.get_drainage_elevation(mf6_flowmodel_key, mf6_package_key)
        if len(new_drainage_elevation) != len(stage):
            raise ValueError(f"Expected size of new_drainage_elevation is {len(stage)}")
        bound_address = self.get_var_address(
            "BOUND", mf6_flowmodel_key, mf6_package_key
        )
        bound = self.get_value_ptr(bound_address)
        bound[:, 0] = new_drainage_elevation[:]

    def set_river_stages(
        self,
        mf6_flowmodel_key: str,
        mf6_package_key: str,
        new_river_stages: NDArray[np.float_],
    ) -> None:
        """
        Sets the river stages in a modflow simulation to the provided values.

        Parameters
        ----------
        mf6_flowmodel_key: str
            The user-assigned component name of the flow model
        mf6_package_key: str
            The user-assigned component name of the river package
        new_river_stages : NDArray[np.float_]
            river stages to be set to modflow


        Raises
        ------
        ValueError
            the size of the provided stage array does not match the expected size
        """
        stage = self.get_river_stages(mf6_flowmodel_key, mf6_package_key)
        if len(new_river_stages) != len(stage):
            raise ValueError(f"Expected size of new_river_stages is {len(stage)}")
        stage_address = self.get_var_address(
            "STAGE", mf6_flowmodel_key, mf6_package_key
        )
        stage = self.get_value_ptr(stage_address)
        stage[:] = new_river_stages[:]

    def get_river_stages(
        self,
        mf6_flowmodel_key: str,
        mf6_package_key: str,
    ) -> NDArray[np.float64]:
        """
        Returns the river stages of the modflow model

        Parameters
        ----------
        mf6_flowmodel_key : str
            The user-assigned component name of the flow model
        mf6_package_key: str,
            The user-assigned component name of the river package

        Returns
        -------
         NDArray[np.float_]:
            stages of the rivers in modflow
        """
        stage_address = self.get_var_address(
            "STAGE", mf6_flowmodel_key, mf6_package_key
        )
        stage = self.get_value_ptr(stage_address)
        return stage

    def get_river_bot(
        self,
        mf6_flowmodel_key: str,
        mf6_package_key: str,
    ) -> NDArray[np.float64]:
        """
        Returns the river bot of the modflow model

        Parameters
        ----------
        mf6_flowmodel_key : str
            The user-assigned component name of the flow model
        mf6_river_pkg_key : str
            The user-assigned component name of the river package

        Returns
        -------
         NDArray[np.float_]:
            bots of the rivers in modflow
        """
        rbot_address = self.get_var_address("RBOT", mf6_flowmodel_key, mf6_package_key)
        rbot = self.get_value_ptr(rbot_address)
        return rbot

    def set_well_flux(
        self,
        mf6_flowmodel_key: str,
        mf6_wel_pkg_key: str,
        assigned_flux: NDArray[np.float_],
    ) -> None:
        """
        Assigns a flux to the wells in a well package. The number of wells and their order in the mf6 flux array
        should be known beforehand.

        Parameters
        ----------
        mf6_flowmodel_key : str
            The user-assigned component name of the flow model
        mf6_wel_pkg_key : str
            The user-assigned component name of the well package
        assigned_flux : NDArray[np.float_]
            flux to be set to modflow


        Raises
        ------
        ValueError
            the size of the provided flux array does not match the expected size
        """
        bound_address = self.get_var_address(
            "BOUND", mf6_flowmodel_key, mf6_wel_pkg_key
        )
        mf6_flux = self.get_value_ptr(bound_address)

        if len(assigned_flux) != len(mf6_flux):
            raise ValueError(f"Expected size of flux is {len(mf6_flux)}")
        for i in range(len(assigned_flux)):
            mf6_flux[i, 0] = assigned_flux[i]

        self.set_value(bound_address, mf6_flux)

    def get_river_flux_estimate(
        self,
        mf6_flowmodel_key: str,
        mf6_river_pkg_key: str,
    ) -> NDArray[np.float_]:
        """
        Returns the river fluxes consistent with current head, river stage and conductance.
        a simple linear model is used: flux = conductance * (stage - max(head, bot))
        Bot is the levelof the bottom of the river.

        This function does not use the HCOF and RHS for calculating the flux, bacause it is used
        at the beginning of the timestep, after updating the river stage by dflow. At that time
        the package HCOF and RHS are not updated yet by MF6. Therefore we use the bottom level,
        conductance and head of the previous timestep, and the stage of the new timestep.

        Parameters
        ----------
        mf6_flowmodel_key : str
            The user-assigned component name of the flow model
        mf6_river_pkg_key : str
            The user-assigned component name of the river package

        Returns
        -------
        NDArray[np.float_]
            flux (array size = nr of river nodes)
            sign is positive for infiltration
        """
        stage_address = self.get_var_address(
            "STAGE", mf6_flowmodel_key, mf6_river_pkg_key
        )
        cond_address = self.get_var_address(
            "COND", mf6_flowmodel_key, mf6_river_pkg_key
        )
        rbot_address = self.get_var_address(
            "RBOT", mf6_flowmodel_key, mf6_river_pkg_key
        )
        stage = self.get_value_ptr(stage_address)
        cond = self.get_value_ptr(cond_address)
        rbot = self.get_value_ptr(rbot_address)

        head_address = self.get_var_address("X", mf6_flowmodel_key)
        head = self.get_value_ptr(head_address)
        nodelist_address = self.get_var_address(
            "NODELIST", mf6_flowmodel_key, mf6_river_pkg_key
        )
        nodelist = self.get_value_ptr(nodelist_address)

        subset_head = head[nodelist - 1]
        river_head = np.maximum(subset_head, rbot)
        q = NDArray[np.float_](len(nodelist))
        q[:] = cond * (stage - river_head)

        return q

    def get_river_drain_flux(
        self,
        mf6_flowmodel_key: str,
        mf6_river_drain_pkg_key: str,
    ) -> NDArray[np.float_]:
        """
        Returns the calculated river or DRN fluxes of MF6. In MF6 the RIV boundary condition is added to the solution in the following matter:

        RHS = -cond*(hriv-rivbot)
        HCOF = -cond

        if head < bot then HCOF = 0

        for the DRN package:

        RHS = -f * cond * bot
        HCOF = -f * cond

        Where f is the 'drainage scaling factor' when using the option 'auxdepthname'.


        The MF6 solutions has the form of:

        A * h = Q

        Therefore, the flux contributions of RIV and DRN can be calculated by:

        Flux = HCOF * X - RHS


        When this function is called before initialisation of a new timestep (t), the
        calculated flux is of timestep t-1. If function is called before initialisation
        of the first timestep, the calculated flux will be zero.

        Parameters
        ----------
        mf6_flowmodel_key : str
            The user-assigned component name of the flow model
        mf6_river_pkg_key : str
            The user-assigned component name of the river or drainage package

        Returns
        -------
        NDArray[np.float_]
            flux (array size = nr of river nodes)
            sign is positive for infiltration
        """

        rhs_address = self.get_var_address(
            "RHS", mf6_flowmodel_key, mf6_river_drain_pkg_key
        )
        package_rhs = self.get_value_ptr(rhs_address)
        hcof_address = self.get_var_address(
            "HCOF", mf6_flowmodel_key, mf6_river_drain_pkg_key
        )
        package_hcof = self.get_value_ptr(hcof_address)
        head_address = self.get_var_address("X", mf6_flowmodel_key)
        head = self.get_value_ptr(head_address)
        package_nodelist_address = self.get_var_address(
            "NODELIST", mf6_flowmodel_key, mf6_river_drain_pkg_key
        )
        package_nodelist = self.get_value_ptr(package_nodelist_address)
        subset_head = head[package_nodelist - 1]

        q = NDArray[np.float_](len(package_nodelist))
        q = package_hcof * subset_head - package_rhs

        return q


class Mf6Boundary(ABC):
    nodelist: NDArray[np.int32]
    hcof: NDArray[np.float64]
    rhs: NDArray[np.float64]
    maxbound: NDArray[np.int32]
    nbound: NDArray[np.int32]

    def __init__(
        self, mf6_wrapper: Mf6Wrapper, mf6_flowmodel_key: str, mf6_pkg_key: str
    ):
        self.mf6_wrapper = mf6_wrapper
        nodelist_address = mf6_wrapper.get_var_address(
            "NODELIST",
            mf6_flowmodel_key,
            mf6_pkg_key,
        )
        rhs_address = mf6_wrapper.get_var_address(
            "RHS",
            mf6_flowmodel_key,
            mf6_pkg_key,
        )
        hcof_address = mf6_wrapper.get_var_address(
            "HCOF", mf6_flowmodel_key, mf6_pkg_key
        )
        maxbound_address = mf6_wrapper.get_var_address(
            "MAXBOUND", mf6_flowmodel_key, mf6_pkg_key
        )
        nbound_address = mf6_wrapper.get_var_address(
            "NBOUND", mf6_flowmodel_key, mf6_pkg_key
        )
        # Fortran 1-based versus Python 0-based indexing
        self.nodelist = mf6_wrapper.get_value_ptr(nodelist_address)
        self.rhs = mf6_wrapper.get_value_ptr(rhs_address)
        self.hcof = mf6_wrapper.get_value_ptr(hcof_address)
        self.maxbound = mf6_wrapper.get_value_ptr(maxbound_address)
        self.nbound = mf6_wrapper.get_value_ptr(nbound_address)


class Mf6Api(Mf6Boundary):
    def __init__(
        self, mf6_wrapper: Mf6Wrapper, mf6_flowmodel_key: str, mf6_pkg_key: str
    ):
        super().__init__(mf6_wrapper, mf6_flowmodel_key, mf6_pkg_key)


class Mf6HeadBoundary(Mf6Boundary):
    head: NDArray[np.float64]
    private_nodelist: NDArray[np.int32]

    def __init__(
        self, mf6_wrapper: Mf6Wrapper, mf6_flowmodel_key: str, mf6_pkg_key: str
    ):
        super().__init__(mf6_wrapper, mf6_flowmodel_key, mf6_pkg_key)

        stage_address = mf6_wrapper.get_var_address(
            "STAGE", mf6_flowmodel_key, mf6_pkg_key
        )

        # Fortran 1-based versus Python 0-based indexing
        self.stage = mf6_wrapper.get_value_ptr(stage_address)
        self.head = np.empty_like(self.hcof)
        self.q = np.empty_like(self.hcof)
        self.q_estimate = np.empty_like(self.hcof)
        self.private_nodelist = (
            self.nodelist - 1
        )  # internal to this class, therefore 0-based

    @property
    def n_bound(self) -> int:
        return len(self.rhs)

    def get_flux(
        self,
        head: NDArray[np.float64],
    ) -> NDArray[np.float64]:
        """
        Returns the calculated river or DRN fluxes of MF6. In MF6 the RIV
        boundary condition is added to the solution in the following matter:

        RHS = -cond*(hriv-rivbot)
        HCOF = -cond

        if head < bot then HCOF = 0

        for the DRN package:

        RHS = -f * cond * bot
        HCOF = -f * cond

        Where f is the 'drainage scaling factor' when using the option 'auxdepthname'.


        The MF6 solutions has the form of:

        A * h = Q

        Therefore, the flux contributions of DRN, GHB, and RIV can be
        calculated by:

        Flux = HCOF * X - RHS


        When this function is called before initialisation of a new timestep
        (t), the calculated flux is of timestep t-1. If function is called
        before initialisation of the first timestep, the calculated flux will
        be zero.

        Parameters
        ----------
        head: NDArray[np.float64]
            The MODFLOW6 head for every cell.

        Returns
        -------
        NDArray[np.float_]
            flux (array size = nr of river nodes)
            sign is positive for infiltration
        """
        # Avoid allocating large arrays
        self.head[:] = head[self.private_nodelist]
        np.multiply(self.hcof, self.head, out=self.q)
        self.q -= self.rhs
        return self.q

    @abstractproperty
    def water_level(self) -> NDArray[np.float64]:
        pass

    @abstractmethod
    def set_water_level(self, new_water_level: NDArray[np.float64]) -> None:
        # Do not use @water_level.setter!
        # Since instance.water_level[:] = ...
        # Will NOT call the setter, only the accessor!
        pass


class Mf6River(Mf6HeadBoundary):
    private_nodelist: NDArray[np.int32]
    conductance: NDArray[np.float64]
    bottom_elevation: NDArray[np.float64]
    head: NDArray[np.float64]
    bottom_minimum: NDArray[np.float64]

    def __init__(
        self, mf6_wrapper: Mf6Wrapper, mf6_flowmodel_key: str, mf6_pkg_key: str
    ):
        super().__init__(mf6_wrapper, mf6_flowmodel_key, mf6_pkg_key)

        stage_address = mf6_wrapper.get_var_address(
            "STAGE", mf6_flowmodel_key, mf6_pkg_key
        )
        self.stage = mf6_wrapper.get_value_ptr(stage_address)
        cond_address = mf6_wrapper.get_var_address(
            "COND", mf6_flowmodel_key, mf6_pkg_key
        )
        self.conductance = mf6_wrapper.get_value_ptr(cond_address)
        rbot_address = mf6_wrapper.get_var_address(
            "RBOT", mf6_flowmodel_key, mf6_pkg_key
        )
        self.bottom_elevation = mf6_wrapper.get_value_ptr(rbot_address)
        self.bottom_minimum = self.bottom_elevation.copy()

    def update_bottom_minimum(self) -> None:
        self.bottom_minimum[:] = self.bottom_elevation[:]

    @property
    def water_level(self) -> NDArray[np.float64]:
        return self.stage

    def set_water_level(self, new_water_level: NDArray[np.float64]) -> None:
        np.maximum(self.bottom_minimum, new_water_level, out=self.stage)

    def get_flux_estimate(
        self,
        head: NDArray[np.float64],
    ) -> NDArray[np.float64]:
        """
        Returns the river fluxes consistent with current head, river stage and conductance.
        a simple linear model is used: flux = conductance * (stage - max(head, bottom))
        Bottom is the level of the river bottom.

        This function does not use the HCOF and RHS for calculating the flux, bacause it is used
        at the beginning of the timestep. At that time
        the package HCOF and RHS are not updated yet by MF6. Therefore we use the bottom level,
        conductance and head of the previous timestep, and the stage of the new timestep.

        Parameters
        ----------
        head: NDArray[np.float64]
            The MODFLOW6 head for every cell.

        Returns
        -------
        NDArray[np.float_]
            flux (array size = nr of river nodes)
            sign is positive for infiltration
        """

        self.head[:] = head[self.private_nodelist]
        max_head = np.maximum(self.head, self.bottom_elevation)
        np.subtract(self.stage, max_head, out=self.q_estimate)
        np.multiply(self.conductance, self.q_estimate, out=self.q_estimate)
        return self.q_estimate


class Mf6Drainage(Mf6HeadBoundary):
    conductance: NDArray[np.float64]
    elevation: NDArray[np.float64]
    elevation_minimum: NDArray[np.float64]

    def __init__(
        self, mf6_wrapper: Mf6Wrapper, mf6_flowmodel_key: str, mf6_pkg_key: str
    ):
        super().__init__(mf6_wrapper, mf6_flowmodel_key, mf6_pkg_key)
        elev_address = mf6_wrapper.get_var_address(
            "ELEV", mf6_flowmodel_key, mf6_pkg_key
        )
        self.elevation = mf6_wrapper.get_value_ptr(elev_address)
        cond_address = mf6_wrapper.get_var_address(
            "COND", mf6_flowmodel_key, mf6_pkg_key
        )
        self.conductance = mf6_wrapper.get_value_ptr(cond_address)
        self.elevation_minimum = self.elevation.copy()

    def update_bottom_minimum(self) -> None:
        self.elevation_minimum[:] = self.elevation[:]

    @property
    def water_level(self) -> NDArray[np.float64]:
        return self.elevation

<<<<<<< HEAD
    def set_elevation(self, new_elevation: NDArray[np.float64]) -> None:
        np.maximum(self.elevation_minimum, new_elevation, out=self.elevation)

    def get_flux_estimate(
        self,
        head: NDArray[np.float64],
    ) -> NDArray[np.float64]:
        """
        Returns the drn fluxes consistent with current head, stage and conductance.
        a simple linear model is used: flux = conductance * (stage - head)

        This function does not use the HCOF and RHS for calculating the flux, bacause it is used
        at the beginning of the timestep. At that time
        the package HCOF and RHS are not updated yet by MF6. Therefore we use conductance and head
        of the previous timestep, and the stage of the new timestep.

        Parameters
        ----------
        head: NDArray[np.float64]
            The MODFLOW6 head for every cell.

        Returns
        -------
        NDArray[np.float_]
            flux (array size = nr of river nodes)
            sign is positive for infiltration
        """
        self.head[:] = head[self.private_nodelist]
        max_head = np.maximum(self.head, self.stage)
        np.subtract(self.stage, max_head, out=self.q_estimate)
        np.multiply(self.conductance, self.q_estimate, out=self.q_estimate)
        return self.q_estimate
=======
    def set_water_level(self, new_water_level: NDArray[np.float64]) -> None:
        np.maximum(self.elevation_minimum, new_water_level, out=self.elevation)
>>>>>>> 4bb0eb18
<|MERGE_RESOLUTION|>--- conflicted
+++ resolved
@@ -645,13 +645,8 @@
     def water_level(self) -> NDArray[np.float64]:
         return self.elevation
 
-<<<<<<< HEAD
-    def set_elevation(self, new_elevation: NDArray[np.float64]) -> None:
-        np.maximum(self.elevation_minimum, new_elevation, out=self.elevation)
-
-    def get_flux_estimate(
-        self,
-        head: NDArray[np.float64],
+    def set_water_level(self, new_water_level: NDArray[np.float64]) -> None:
+        np.maximum(self.elevation_minimum, new_water_level, out=self.elevation)
     ) -> NDArray[np.float64]:
         """
         Returns the drn fluxes consistent with current head, stage and conductance.
@@ -677,8 +672,4 @@
         max_head = np.maximum(self.head, self.stage)
         np.subtract(self.stage, max_head, out=self.q_estimate)
         np.multiply(self.conductance, self.q_estimate, out=self.q_estimate)
-        return self.q_estimate
-=======
-    def set_water_level(self, new_water_level: NDArray[np.float64]) -> None:
-        np.maximum(self.elevation_minimum, new_water_level, out=self.elevation)
->>>>>>> 4bb0eb18
+        return self.q_estimate