--- conflicted
+++ resolved
@@ -328,9 +328,6 @@
             map_msw_dflow1d["msw-sprinkling2dflow1d_flux"],
             mask_msw_dflow1d["msw-sprinkling2dflow1d_flux"],
         ) = create_mapping(
-<<<<<<< HEAD
-            msw_idx, dflow_idx, max(msw_idx) + 1, max(dflow_idx) + 1, Operator.SUM,
-=======
             msw_idx,
             dflow_idx,
             self.array_dims["msw_sw_sprinkling"],
@@ -347,7 +344,6 @@
             self.array_dims["dfm_1d"],
             self.array_dims["msw_sw_sprinkling"],
             Operator.SUM,
->>>>>>> b981dc3c
         )
         # MSW -> DFLOW 1D (ponding)
         table_mswponding2dflow1d: NDArray[np.single] = np.loadtxt(
@@ -365,15 +361,11 @@
             map_msw_dflow1d["msw-ponding2dflow1d_flux"],
             mask_msw_dflow1d["msw-ponding2dflow1d_flux"],
         ) = create_mapping(
-<<<<<<< HEAD
-            msw_idx, dflow_idx, max(msw_idx) + 1, max(dflow_idx) + 1, Operator.SUM,
-=======
             msw_idx,
             dflow_idx,
             self.array_dims["msw_sw_ponding"],
             self.array_dims["dfm_1d"],
             Operator.SUM,
->>>>>>> b981dc3c
         )
         return map_msw_dflow1d, mask_msw_dflow1d
 
@@ -420,15 +412,11 @@
             map_msw_dflow2d["msw-ponding2dflow2d_flux"],
             mask_msw_dflow2d["msw-ponding2dflow2d_flux"],
         ) = create_mapping(
-<<<<<<< HEAD
-            msw_idx, dflow_idx, max(msw_idx) + 1, max(dflow_idx) + 1, Operator.SUM,
-=======
             msw_idx,
             dflow_idx,
             self.array_dims["msw_sw_ponding"],
             self.array_dims["dfm_2d"],
             Operator.SUM,
->>>>>>> b981dc3c
         )
         # DFLOW 2D -> MSW (ponding)
         # TODO: check if this is always, 1:1 connection, otherwise use weights
