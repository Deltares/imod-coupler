--- conflicted
+++ resolved
@@ -64,7 +64,6 @@
         )
         bound = self.get_value_ptr(bound_adress)
         stage = bound[:, 0]
-<<<<<<< HEAD
         return stage
 
     def get_river_flux(
@@ -76,25 +75,10 @@
         returns the river fluxes consistent with current river head, river stage and conductance.
         a simple linear model is used: flux = conductance * (stage - max(head, bot))
         Bot is the levelof the bottom of the river.
-=======
-        if new_river_stages is None or len(new_river_stages) != len(stage):
-            raise ValueError(f"Expected size of new_river_stages is {len(stage)}")
-        stage[:] = new_river_stages[:]
-
-    def set_correction_flux(
-        self,
-        mf6_flowmodel_key: str,
-        mf6_wel_pkg_key: str,
-        correction_flux: Optional[NDArray[np.float_]],
-    ) -> None:
-        """
-        sets the river correction flux in a modflow simulation via the well package
->>>>>>> d29aed7d
 
         Parameters
         ----------
         mf6_flowmodel_key : str
-<<<<<<< HEAD
             name of mf6 groundwater flow model
         mf6_river_pkg_key : str
             name of river package
@@ -123,8 +107,20 @@
         q = NDArray[np.float_](len(nodelist))
         q[:] = bound[:, 1] * (bound[:, 0] - river_head)
 
-        return q
-=======
+        return q            
+
+    def set_correction_flux(
+        self,
+        mf6_flowmodel_key: str,
+        mf6_wel_pkg_key: str,
+        correction_flux: Optional[NDArray[np.float_]],
+    ) -> None:
+        """
+        sets the river correction flux in a modflow simulation via the well package
+
+        Parameters
+        ----------
+        mf6_flowmodel_key : str
             key of the modflow model
         mf6_wel_pkg_key : str
             key of the wel package used for the correction flux
@@ -143,4 +139,4 @@
             raise ValueError(f"Expected size of correction_flux is {len(flux)}")
         flux[:] = correction_flux[:]
         self.set_value(bound_adress, flux)
->>>>>>> d29aed7d
+       