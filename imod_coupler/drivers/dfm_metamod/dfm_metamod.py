--- conflicted
+++ resolved
@@ -506,6 +506,12 @@
                 self.mask_active_mod_dflow1d,
                 "mf-riv2dflow1d_flux",
             )
+        self.log_matrix_product(
+            mf6_river_aquifer_flux_sec,
+            self.exchange_balans_1d.demand,
+            "mf-riv2dflow1d_flux",
+            self.dfm.get_current_time_days(),
+        )
             # for calculating the correction flux, the flux need to be split up in positive and negative values
             # since the sign is already swapped, positive values means drainage from mf6 to dflow and
             # negative values mean infiltration from dflow to MF6
@@ -519,7 +525,6 @@
                 )[:]
             )
 
-<<<<<<< HEAD
             mf6_river_aquifer_flux_sec_conditions = np.copy(mf6_river_aquifer_flux_sec)
             mf6_river_aquifer_flux_sec_conditions[mf6_river_aquifer_flux_sec > 0] = 0.0
             self.exchange_balans_1d.demand["mf-riv2dflow1d_flux_negative"][:] = (
@@ -529,56 +534,11 @@
                     mf6_river_aquifer_flux_sec_conditions
                 )[:]
             )
-=======
-        # conversion from (-)m3/dtgw to (+)m3/s
-        mf6_river_aquifer_flux_day = self.mf6.get_river_flux_estimate(
-            self.coupling.mf6_model, self.coupling.mf6_river_active_pkg
-        )
-        mf6_river_aquifer_flux_sec = -mf6_river_aquifer_flux_day / days_to_seconds(
-            self.delt_mf6
-        )
-        self.matrix_product(
-            mf6_river_aquifer_flux_sec,
-            self.exchange_balans_1d.demand,
-            self.map_active_mod_dflow1d,
-            self.mask_active_mod_dflow1d,
-            "mf-riv2dflow1d_flux",
-        )
-        self.log_matrix_product(
-            mf6_river_aquifer_flux_sec,
-            self.exchange_balans_1d.demand,
-            "mf-riv2dflow1d_flux",
-            self.dfm.get_current_time_days(),
-        )
-        # for calculating the correction flux, the flux need to be split up in positive and negative values
-        # since the sign is already swapped, positive values means drainage from mf6 to dflow and
-        # negative values mean infiltration from dflow to MF6
-        mf6_river_aquifer_flux_sec_conditions = np.copy(mf6_river_aquifer_flux_sec)
-        mf6_river_aquifer_flux_sec_conditions[mf6_river_aquifer_flux_sec < 0] = 0.0
-        self.exchange_balans_1d.demand["mf-riv2dflow1d_flux_positive"][:] = (
-            self.mask_active_mod_dflow1d["mf-riv2dflow1d_flux"][:]
-            * self.exchange_balans_1d.demand["mf-riv2dflow1d_flux"][:]
-            + self.map_active_mod_dflow1d["mf-riv2dflow1d_flux"].dot(
-                mf6_river_aquifer_flux_sec_conditions
-            )[:]
-        )
-
-        mf6_river_aquifer_flux_sec_conditions = np.copy(mf6_river_aquifer_flux_sec)
-        mf6_river_aquifer_flux_sec_conditions[mf6_river_aquifer_flux_sec > 0] = 0.0
-        self.exchange_balans_1d.demand["mf-riv2dflow1d_flux_negative"][:] = (
-            self.mask_active_mod_dflow1d["mf-riv2dflow1d_flux"][:]
-            * self.exchange_balans_1d.demand["mf-riv2dflow1d_flux"][:]
-            + self.map_active_mod_dflow1d["mf-riv2dflow1d_flux"].dot(
-                mf6_river_aquifer_flux_sec_conditions
-            )[:]
-        )
->>>>>>> b0c124a6
 
     def exchange_ponding_msw2dflow1d(self) -> None:
         # conversion from (+)m3/dtsw to (+)m3/s
         msw_ponding_volume = self.msw.get_surfacewater_ponding_allocation_ptr()
         msw_ponding_flux_sec = msw_ponding_volume / days_to_seconds(self.delt_msw_dflow)
-<<<<<<< HEAD
         if self.map_msw_dflow1d is not None:
             self.matrix_product(
                 msw_ponding_flux_sec,
@@ -587,22 +547,12 @@
                 self.mask_msw_dflow1d,
                 "msw-ponding2dflow1d_flux",
             )
-=======
-
-        self.matrix_product(
-            msw_ponding_flux_sec,
-            self.exchange_balans_1d.demand,
-            self.map_msw_dflow1d,
-            self.mask_msw_dflow1d,
-            "msw-ponding2dflow1d_flux",
-        )
         self.log_matrix_product(
             msw_ponding_flux_sec,
             self.exchange_balans_1d.demand,
             "msw-ponding2dflow1d_flux",
             self.dfm.get_current_time_days(),
         )
->>>>>>> b0c124a6
 
     def exchange_sprinkling_msw2dflow1d(self) -> None:
         # conversion from (+)m3/dtsw to (+)m3/s
