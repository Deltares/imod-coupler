import os
from pathlib import Path
from typing import Any, List

from pydantic import BaseModel, FilePath, validator

from imod_coupler.drivers.kernel_config import Metaswap, Modflow6


class Kernels(BaseModel):
    modflow6: Modflow6
    metaswap: Metaswap


class Coupling(BaseModel):
    enable_sprinkling: Optional[bool] = False  # true whemn sprinkling is active
    mf6_model: str  # the MODFLOW 6 model that will be coupled
<<<<<<< HEAD
    mf6_recharge_pkg: Optional[str]  # the generic recharge package
    mf6_well_pkg: Optional[str] = None  # the generic recharge package
    output_config_file: Optional[FilePath] = None
=======
    mf6_msw_recharge_pkg: str  # the recharge package that will be used for coupling
    mf6_msw_well_pkg: (
        str | None
    ) = None  # the well package that will be used for coupling when sprinkling is active
    mf6_msw_node_map: FilePath  # the path to the node map file
    mf6_msw_recharge_map: FilePath  # the pach to the recharge map file
    mf6_msw_sprinkling_map: (
        FilePath | None
    ) = None  # the path to the sprinkling map file
    output_config_file: FilePath | None = None
>>>>>>> 8bd16c61

    class Config:
        arbitrary_types_allowed = True  # Needed for `mf6_msw_sprinkling_map`

    @validator("mf6_well_pkg")
    def validate_mf6_msw_well_pkg(
        cls, mf6_msw_well_pkg: str | None, values: Any
    ) -> str | None:
        if values.get("enable_sprinkling") and mf6_msw_well_pkg is None:
            raise ValueError(
                "If `enable_sprinkling` is True, then `mf6_msw_well_pkg` needs to be set."
            )
        return mf6_msw_well_pkg

    @validator("output_config_file")
    def resolve_file_path(cls, file_path: FilePath) -> FilePath:
        return file_path.resolve()

<<<<<<< HEAD
=======
    @validator("mf6_msw_sprinkling_map")
    def validate_mf6_msw_sprinkling_map(
        cls, mf6_msw_sprinkling_map: FilePath | None, values: Any
    ) -> FilePath | None:
        if mf6_msw_sprinkling_map is not None:
            return mf6_msw_sprinkling_map.resolve()
        elif values.get("enable_sprinkling"):
            raise ValueError(
                "If `enable_sprinkling` is True, then `mf6_msw_sprinkling_map` needs to be set."
            )
        return mf6_msw_sprinkling_map

>>>>>>> 8bd16c61

class MetaModConfig(BaseModel):
    kernels: Kernels
    coupling: List[Coupling]

    def __init__(self, config_dir: Path, **data: Any) -> None:
        """Model for the MetaMod config validated by pydantic

        The validation expects current working directory at config file level
        so it is changed during initialization

        Args:
            config_dir (Path): Directory where the config file resides
        """
        os.chdir(config_dir)
        super().__init__(**data)

    @validator("coupling")
    def restrict_coupling_count(cls, coupling: List[Coupling]) -> List[Coupling]:
        if len(coupling) == 0:
            raise ValueError("At least one coupling has to be defined.")
        if len(coupling) > 1:
            raise ValueError("Multi-model coupling is not yet supported.")
        return coupling<|MERGE_RESOLUTION|>--- conflicted
+++ resolved
@@ -15,11 +15,6 @@
 class Coupling(BaseModel):
     enable_sprinkling: Optional[bool] = False  # true whemn sprinkling is active
     mf6_model: str  # the MODFLOW 6 model that will be coupled
-<<<<<<< HEAD
-    mf6_recharge_pkg: Optional[str]  # the generic recharge package
-    mf6_well_pkg: Optional[str] = None  # the generic recharge package
-    output_config_file: Optional[FilePath] = None
-=======
     mf6_msw_recharge_pkg: str  # the recharge package that will be used for coupling
     mf6_msw_well_pkg: (
         str | None
@@ -30,7 +25,6 @@
         FilePath | None
     ) = None  # the path to the sprinkling map file
     output_config_file: FilePath | None = None
->>>>>>> 8bd16c61
 
     class Config:
         arbitrary_types_allowed = True  # Needed for `mf6_msw_sprinkling_map`
@@ -49,8 +43,6 @@
     def resolve_file_path(cls, file_path: FilePath) -> FilePath:
         return file_path.resolve()
 
-<<<<<<< HEAD
-=======
     @validator("mf6_msw_sprinkling_map")
     def validate_mf6_msw_sprinkling_map(
         cls, mf6_msw_sprinkling_map: FilePath | None, values: Any
@@ -62,8 +54,6 @@
                 "If `enable_sprinkling` is True, then `mf6_msw_sprinkling_map` needs to be set."
             )
         return mf6_msw_sprinkling_map
-
->>>>>>> 8bd16c61
 
 class MetaModConfig(BaseModel):
     kernels: Kernels
